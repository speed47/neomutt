/* 
 * Copyright (C) 1996-2000,2010,2013 Michael R. Elkins <me@mutt.org>
 * 
 *     This program is free software; you can redistribute it and/or modify
 *     it under the terms of the GNU General Public License as published by
 *     the Free Software Foundation; either version 2 of the License, or
 *     (at your option) any later version.
 * 
 *     This program is distributed in the hope that it will be useful,
 *     but WITHOUT ANY WARRANTY; without even the implied warranty of
 *     MERCHANTABILITY or FITNESS FOR A PARTICULAR PURPOSE.  See the
 *     GNU General Public License for more details.
 * 
 *     You should have received a copy of the GNU General Public License
 *     along with this program; if not, write to the Free Software
 *     Foundation, Inc., 51 Franklin Street, Fifth Floor, Boston, MA  02110-1301, USA.
 */

#if HAVE_CONFIG_H
# include "config.h"
#endif

#include "mutt.h"
#include "buffy.h"
#include "mailbox.h"
#include "mx.h"

#include "mutt_curses.h"

#ifdef USE_SIDEBAR
#include "sidebar.h"
#endif

#ifdef USE_IMAP
#include "imap.h"
#endif

#ifdef USE_NOTMUCH
#include "mutt_notmuch.h"
#endif

#include <string.h>
#include <sys/stat.h>
#include <dirent.h>
#include <utime.h>
#include <ctype.h>
#include <unistd.h>

#include <stdio.h>

static time_t BuffyTime = 0;	/* last time we started checking for mail */
time_t BuffyDoneTime = 0;	/* last time we knew for sure how much mail there was. */
static short BuffyCount = 0;	/* how many boxes with new mail */
static short BuffyNotify = 0;	/* # of unnotified new boxes */

static BUFFY* buffy_get (const char *path);

/* Find the last message in the file. 
 * upon success return 0. If no message found - return -1 */

static int fseek_last_message (FILE * f)
{
  LOFF_T pos;
  char buffer[BUFSIZ + 9];	/* 7 for "\n\nFrom " */
  int bytes_read;
  int i;			/* Index into `buffer' for scanning.  */

  memset (buffer, 0, sizeof(buffer));
  fseek (f, 0, SEEK_END);
  pos = ftello (f);

  /* Set `bytes_read' to the size of the last, probably partial, buffer; 0 <
   * `bytes_read' <= `BUFSIZ'.  */
  bytes_read = pos % BUFSIZ;
  if (bytes_read == 0)
    bytes_read = BUFSIZ;
  /* Make `pos' a multiple of `BUFSIZ' (0 if the file is short), so that all
   * reads will be on block boundaries, which might increase efficiency.  */
  while ((pos -= bytes_read) >= 0)
  {
    /* we save in the buffer at the end the first 7 chars from the last read */
    strncpy (buffer + BUFSIZ, buffer, 5+2); /* 2 == 2 * mutt_strlen(CRLF) */
    fseeko (f, pos, SEEK_SET);
    bytes_read = fread (buffer, sizeof (char), bytes_read, f);
    if (bytes_read == -1)
      return -1;
    for (i = bytes_read; --i >= 0;)
      if (!mutt_strncmp (buffer + i, "\n\nFrom ", mutt_strlen ("\n\nFrom ")))
      {				/* found it - go to the beginning of the From */
	fseeko (f, pos + i + 2, SEEK_SET);
	return 0;
      }
    bytes_read = BUFSIZ;
  }

  /* here we are at the beginning of the file */
  if (!mutt_strncmp ("From ", buffer, 5))
  {
    fseek (f, 0, 0);
    return (0);
  }

  return (-1);
}

/* Return 1 if the last message is new */
static int test_last_status_new (FILE * f)
{
  HEADER *hdr;
  ENVELOPE* tmp_envelope;
  int result = 0;

  if (fseek_last_message (f) == -1)
    return (0);

  hdr = mutt_new_header ();
  tmp_envelope = mutt_read_rfc822_header (f, hdr, 0, 0);
  if (!(hdr->read || hdr->old))
    result = 1;

  mutt_free_envelope(&tmp_envelope);
  mutt_free_header (&hdr);

  return result;
}

static int test_new_folder (const char *path)
{
  FILE *f;
  int rc = 0;
  int typ;

  typ = mx_get_magic (path);

  if (typ != M_MBOX && typ != M_MMDF)
    return 0;

  if ((f = fopen (path, "rb")))
  {
    rc = test_last_status_new (f);
    safe_fclose (&f);
  }

  return rc;
}

void mutt_buffy_cleanup (const char *buf, struct stat *st)
{
  struct utimbuf ut;
  BUFFY *tmp;

  if (option(OPTCHECKMBOXSIZE))
  {
    tmp = mutt_find_mailbox (buf);
    if (tmp && !tmp->new)
      mutt_update_mailbox (tmp);
  }
  else
  {
    /* fix up the times so buffy won't get confused */
    if (st->st_mtime > st->st_atime)
    {
      ut.actime = st->st_atime;
      ut.modtime = time (NULL);
      utime (buf, &ut); 
    }
    else
      utime (buf, NULL);
  }
}

BUFFY *mutt_find_mailbox (const char *path)
{
  BUFFY *tmp = NULL;
  struct stat sb;
  struct stat tmp_sb;
  
  if (stat (path,&sb) != 0)
    return NULL;

  for (tmp = Incoming; tmp; tmp = tmp->next)
  {
    if (stat (tmp->path,&tmp_sb) ==0 && 
	sb.st_dev == tmp_sb.st_dev && sb.st_ino == tmp_sb.st_ino)
      break;
  }
  return tmp;
}

void mutt_update_mailbox (BUFFY * b)
{
  struct stat sb;

  if (!b)
    return;

  if (stat (b->path, &sb) == 0)
    b->size = (off_t) sb.st_size;
  else
    b->size = 0;
  return;
}

static BUFFY *buffy_new (const char *path)
{
  BUFFY* buffy;
#ifdef USE_SIDEBAR
  char rp[PATH_MAX] = "";
  char *r = NULL;
#endif

  buffy = (BUFFY *) safe_calloc (1, sizeof (BUFFY));
  strfcpy (buffy->path, path, sizeof (buffy->path));
#ifdef USE_SIDEBAR
  r = realpath (path, rp);
  strfcpy (buffy->realpath, r ? rp : path, sizeof (buffy->realpath));
#endif
  buffy->next = NULL;
  buffy->magic = 0;

  return buffy;
}

static void buffy_free (BUFFY **mailbox)
{
  if (mailbox && *mailbox)
    FREE (&(*mailbox)->desc);
  FREE (mailbox); /* __FREE_CHECKED__ */
}

int mutt_parse_mailboxes (BUFFER *path, BUFFER *s, unsigned long data, BUFFER *err)
{
  BUFFY **tmp,*tmp1;
  char buf[_POSIX_PATH_MAX];
  struct stat sb;
  char f1[PATH_MAX];
#ifndef USE_SIDEBAR
  char f2[PATH_MAX];
#endif
  char *p, *q;

  while (MoreArgs (s))
  {
    mutt_extract_token (path, s, 0);
    strfcpy (buf, path->data, sizeof (buf));

    if(data == M_UNMAILBOXES && mutt_strcmp(buf,"*") == 0)
    {
      for (tmp = &Incoming; *tmp;)
      {
        tmp1=(*tmp)->next;
#ifdef USE_SIDEBAR
	mutt_sb_notify_mailbox (*tmp, 0);
#endif
        buffy_free (tmp);
        *tmp=tmp1;
      }
      return 0;
    }

    mutt_expand_path (buf, sizeof (buf));

    /* Skip empty tokens. */
    if(!*buf) continue;

    /* avoid duplicates */
    p = realpath (buf, f1);
    for (tmp = &Incoming; *tmp; tmp = &((*tmp)->next))
    {
#ifdef USE_SIDEBAR
      q = (*tmp)->realpath;
      if (mutt_strcmp (p ? p : buf, q) == 0)
#else
      q = realpath ((*tmp)->path, f2);
      if (mutt_strcmp (p ? p : buf, q ? q : (*tmp)->path) == 0)
#endif
      {
	dprint(3,(debugfile,"mailbox '%s' already registered as '%s'\n", buf, (*tmp)->path));
	break;
      }
    }

    if(data == M_UNMAILBOXES)
    {
      if(*tmp)
      {
        tmp1=(*tmp)->next;
#ifdef USE_SIDEBAR
	mutt_sb_notify_mailbox (*tmp, 0);
#endif
        buffy_free (tmp);
        *tmp=tmp1;
      }
      continue;
    }

    if (!*tmp) {
      *tmp = buffy_new (buf);
#ifdef USE_SIDEBAR
      mutt_sb_notify_mailbox (*tmp, 1);
#endif
    }

    (*tmp)->new = 0;
    (*tmp)->notified = 1;
    (*tmp)->newly_created = 0;

    /* for check_mbox_size, it is important that if the folder is new (tested by
     * reading it), the size is set to 0 so that later when we check we see
     * that it increased .  without check_mbox_size we probably don't care.
     */
    if (option(OPTCHECKMBOXSIZE) &&
	stat ((*tmp)->path, &sb) == 0 && !test_new_folder ((*tmp)->path))
    {
      /* some systems out there don't have an off_t type */
      (*tmp)->size = (off_t) sb.st_size;
    }
    else
      (*tmp)->size = 0;
  }
  return 0;
}

/* returns 1 if the specified dir (cur or new) has new mail */
static int buffy_maildir_dir_hasnew(BUFFY* mailbox, const char *dir_name)
{
  char path[_POSIX_PATH_MAX];
  DIR *dirp;
  struct dirent *de;
  char *p;
  int rc = 0;
  struct stat sb;

  snprintf (path, sizeof (path), "%s/%s", mailbox->path, dir_name);

  /* when $mail_check_recent is set, if the new/ directory hasn't been modified since
   * the user last exited the mailbox, then we know there is no recent mail.
   */
  if (option(OPTMAILCHECKRECENT))
  {
    if (stat(path, &sb) == 0 && sb.st_mtime < mailbox->last_visited)
      return 0;
  }

#ifdef USE_SIDEBAR
  if (option (OPTSIDEBAR) && mailbox->msg_unread > 0) {
    mailbox->new = 1;
    return 1;
  }
#endif

  if ((dirp = opendir (path)) == NULL)
  {
    mailbox->magic = 0;
    return 0;
  }

  while ((de = readdir (dirp)) != NULL)
  {
    if (*de->d_name == '.')
      continue;

    if (!(p = strstr (de->d_name, ":2,")) || !(strchr (p + 3, 'T') || strchr(p + 3, 'S')))
    {
      if (option(OPTMAILCHECKRECENT))
      {
	char msgpath[_POSIX_PATH_MAX];

	snprintf(msgpath, sizeof(msgpath), "%s/%s", path, de->d_name);
	/* ensure this message was received since leaving this mailbox */
	if (stat(msgpath, &sb) == 0 && (sb.st_ctime <= mailbox->last_visited))
	  continue;
      }
      /* one new and undeleted message is enough */
      mailbox->new = 1;
      rc = 1;
      break;
    }
  }

  closedir (dirp);

  return rc;
}

#ifdef USE_NOTMUCH
int mutt_parse_virtual_mailboxes (BUFFER *path, BUFFER *s, unsigned long data, BUFFER *err)
{
  BUFFY **tmp;
  char buf[_POSIX_PATH_MAX + LONG_STRING + 32];   /* path to DB + query + URI "decoration" */

  while (MoreArgs (s))
  {
    char *desc;

    mutt_extract_token (path, s, 0);
    if (path->data && *path->data)
      desc = safe_strdup( path->data);
    else
      continue;

    mutt_extract_token (path, s, 0);
    strfcpy (buf, path->data, sizeof (buf));

    /* Skip empty tokens. */
    if(!*buf) {
	    FREE(&desc);
	    continue;
    }

    /* avoid duplicates */
    for (tmp = &VirtIncoming; *tmp; tmp = &((*tmp)->next))
    {
      if (mutt_strcmp (buf, (*tmp)->path) == 0)
      {
	dprint(3,(debugfile,"virtual mailbox '%s' already registered as '%s'\n", buf, (*tmp)->path));
	break;
      }
    }

    if (!*tmp)
      *tmp = buffy_new (buf);

    (*tmp)->new = 0;
    (*tmp)->notified = 1;
    (*tmp)->newly_created = 0;
    (*tmp)->size = 0;
    (*tmp)->desc = desc;
  }
  return 0;
}
#endif

/* returns 1 if maildir has new mail */
static int buffy_maildir_hasnew (BUFFY* mailbox)
{
  if (buffy_maildir_dir_hasnew(mailbox, "new")) {
      return 1;
  }

  if (!option(OPTMAILDIRCHECKCUR)) {
      return 0;
  }

  if (buffy_maildir_dir_hasnew(mailbox, "cur")) {
      return 1;
  }

  return 0;
}

#ifdef USE_SIDEBAR
/**
 * buffy_maildir_update_dir - Update counts for one directory
 * @mailbox: BUFFY representing a maildir mailbox
 * @dir:     Which directory to search
 *
 * Look through one directory of a maildir mailbox.  The directory could
 * be either "new" or "cur".
 *
 * Count how many new, or flagged, messages there are.
 */
static void
buffy_maildir_update_dir (BUFFY *mailbox, const char *dir)
{
  char path[_POSIX_PATH_MAX] = "";
  DIR *dirp = NULL;
  struct dirent *de = NULL;
  char *p = NULL;
  int read;

  snprintf (path, sizeof (path), "%s/%s", mailbox->path, dir);

  dirp = opendir (path);
  if (!dirp)
  {
    mailbox->magic = 0;
    return;
  }

  while ((de = readdir (dirp)) != NULL)
  {
    if (*de->d_name == '.')
      continue;

    /* Matches maildir_parse_flags logic */
    read = 0;
    mailbox->msg_count++;
    p = strstr (de->d_name, ":2,");
    if (p)
    {
      p += 3;
      if (strchr (p, 'S'))
        read = 1;
      if (strchr (p, 'F'))
        mailbox->msg_flagged++;
    }
    if (!read) {
      mailbox->msg_unread++;
    }
  }

  closedir (dirp);
}

/**
 * buffy_maildir_update - Update messages counts for a maildir mailbox
 * @mailbox: BUFFY representing a maildir mailbox
 *
 * Open a mailbox directories and update our record of how many new, or
 * flagged, messages there are.
 */
void
buffy_maildir_update (BUFFY *mailbox)
{
	if (!option (OPTSIDEBAR))
		return;

	mailbox->msg_count   = 0;
	mailbox->msg_unread  = 0;
	mailbox->msg_flagged = 0;

	buffy_maildir_update_dir (mailbox, "new");
	if (mailbox->msg_count) {
		mailbox->new = 1;
	}
	buffy_maildir_update_dir (mailbox, "cur");

	mailbox->sb_last_checked = time (NULL);

	/* make sure the updates are actually put on screen */
	mutt_sb_draw();
}

#endif

/* returns 1 if mailbox has new mail */ 
static int buffy_mbox_hasnew (BUFFY* mailbox, struct stat *sb)
{
  int rc = 0;
  int statcheck;

  if (option (OPTCHECKMBOXSIZE))
    statcheck = sb->st_size > mailbox->size;
  else
    statcheck = sb->st_mtime > sb->st_atime
      || (mailbox->newly_created && sb->st_ctime == sb->st_mtime && sb->st_ctime == sb->st_atime);
#ifdef USE_SIDEBAR
  if ((!option (OPTSIDEBAR) && statcheck) || (option (OPTSIDEBAR) && mailbox->msg_unread > 0))
#else
  if (statcheck)
#endif
  {
    if (!option(OPTMAILCHECKRECENT) || sb->st_mtime > mailbox->last_visited)
    {
      rc = 1;
      mailbox->new = 1;
    }
  }
  else if (option(OPTCHECKMBOXSIZE))
  {
    /* some other program has deleted mail from the folder */
    mailbox->size = (off_t) sb->st_size;
  }
  if (mailbox->newly_created &&
      (sb->st_ctime != sb->st_mtime || sb->st_ctime != sb->st_atime))
    mailbox->newly_created = 0;

  return rc;
}

#ifdef USE_SIDEBAR
/**
 * buffy_mbox_update - Update messages counts for an mbox mailbox
 * @mailbox: BUFFY representing an mbox mailbox
 * @sb:      stat(2) infomation about the mailbox file
 *
 * Open a mbox file and update our record of how many new, or flagged,
 * messages there are. If the mailbox hasn't changed since the last call,
 * the function does nothing.
 */
void
buffy_mbox_update (BUFFY *mailbox, struct stat *sb)
{
  CONTEXT *ctx = NULL;

  if (!option (OPTSIDEBAR))
    return;
  if ((mailbox->sb_last_checked > sb->st_mtime) && (mailbox->msg_count != 0))
    return; /* no check necessary */

  ctx = mx_open_mailbox (mailbox->path, M_READONLY | M_QUIET | M_NOSORT | M_PEEK, NULL);
  if (ctx)
  {
    mailbox->msg_count       = ctx->msgcount;
    mailbox->msg_unread      = ctx->unread;
    mailbox->msg_flagged     = ctx->flagged;
    mailbox->sb_last_checked = time (NULL);
    mx_close_mailbox (ctx, 0);
  }

  /* make sure the updates are actually put on screen */
  mutt_sb_draw();
}
#endif


static void buffy_check(BUFFY *tmp, struct stat *contex_sb)
{
    struct stat sb;

    sb.st_size=0;

    if (tmp->magic != M_IMAP)
    {
      tmp->new = 0;
#ifdef USE_POP
      if (mx_is_pop (tmp->path))
	tmp->magic = M_POP;
      else
#endif
#ifdef USE_NOTMUCH
      if (mx_is_notmuch (tmp->path))
	tmp->magic = M_NOTMUCH;
      else
#endif
#ifdef USE_NNTP
      if ((tmp->magic == M_NNTP) || mx_is_nntp (tmp->path))
	tmp->magic = M_NNTP;
      else
#endif
      if (stat (tmp->path, &sb) != 0 || (S_ISREG(sb.st_mode) && sb.st_size == 0) ||
	  (!tmp->magic && (tmp->magic = mx_get_magic (tmp->path)) <= 0))
      {
	/* if the mailbox still doesn't exist, set the newly created flag to
	 * be ready for when it does. */
	tmp->newly_created = 1;
	tmp->magic = 0;
	tmp->size = 0;
	return;
      }
    }

    /* check to see if the folder is the currently selected folder
     * before polling */
    if (!Context || !Context->path ||
#ifdef USE_NNTP
	(( tmp->magic == M_IMAP || tmp->magic == M_POP || tmp->magic == M_NNTP )
#else
	(( tmp->magic == M_IMAP || tmp->magic == M_POP || tmp->magic == M_NOTMUCH)
#endif
	    ? mutt_strcmp (tmp->path, Context->path) :
	      (sb.st_dev != contex_sb->st_dev || sb.st_ino != contex_sb->st_ino)))
    {
      switch (tmp->magic)
      {
      case M_MBOX:
      case M_MMDF:
#ifdef USE_SIDEBAR
	if (option(OPTSIDEBAR))
	  buffy_mbox_update (tmp, &sb);
#endif
	if (buffy_mbox_hasnew (tmp, &sb) > 0)
	  BuffyCount++;
	break;

      case M_MAILDIR:
#ifdef USE_SIDEBAR
	if (option(OPTSIDEBAR))
	  buffy_maildir_update (tmp);
#endif
	if (buffy_maildir_hasnew (tmp) > 0)
	  BuffyCount++;
	break;

      case M_MH:
#ifdef USE_SIDEBAR
	if (option(OPTSIDEBAR))
	  mh_buffy_update (tmp);
#endif
	mh_buffy(tmp);
	if (tmp->new)
	  BuffyCount++;
	break;
#ifdef USE_NOTMUCH
      case M_NOTMUCH:
	tmp->msg_count = 0;
	tmp->msg_unread = 0;
	tmp->msg_flagged = 0;
	nm_nonctx_get_count(tmp->path, &tmp->msg_count, &tmp->msg_unread);
	if (tmp->msg_unread > 0) {
	  BuffyCount++;
	  tmp->new = 1;
	}
#ifdef USE_SIDEBAR
	mutt_sb_set_update_time();
#endif
	break;
#endif
      }
    }
    else if (option(OPTCHECKMBOXSIZE) && Context && Context->path)
      tmp->size = (off_t) sb.st_size;	/* update the size of current folder */

    if (!tmp->new)
      tmp->notified = 0;
    else if (!tmp->notified)
      BuffyNotify++;
}

int mutt_buffy_check (int force)
{
  BUFFY *tmp;
  struct stat contex_sb;
  time_t t;

  contex_sb.st_dev=0;
  contex_sb.st_ino=0;

#ifdef USE_IMAP
  /* update postponed count as well, on force */
  if (force)
    mutt_update_num_postponed ();
#endif

  /* fastest return if there are no mailboxes */
#ifdef USE_NOTMUCH
  if (!Incoming && !VirtIncoming)
    return 0;
#else
  if (!Incoming)
    return 0;
#endif
  t = time (NULL);
  if (!force && (t - BuffyTime < BuffyTimeout))
    return BuffyCount;

  BuffyTime = t;
  BuffyCount = 0;
  BuffyNotify = 0;

#ifdef USE_IMAP
  BuffyCount += imap_buffy_check (force);
#endif

  /* check device ID and serial number instead of comparing paths */
  if (!Context || Context->magic == M_IMAP || Context->magic == M_POP
#ifdef USE_NNTP
      || Context->magic == M_NNTP
#endif
      || stat (Context->path, &contex_sb) != 0)
  {
    contex_sb.st_dev=0;
    contex_sb.st_ino=0;
  }

<<<<<<< HEAD
=======
#ifdef USE_SIDEBAR
  if (force) {
    for (tmp = Incoming; tmp; tmp = tmp->next)
      buffy_check(tmp, &contex_sb);
  }
#else
>>>>>>> f80f7ce2
  for (tmp = Incoming; tmp; tmp = tmp->next)
    buffy_check(tmp, &contex_sb);

#ifdef USE_NOTMUCH
  for (tmp = VirtIncoming; tmp; tmp = tmp->next)
    buffy_check(tmp, &contex_sb);
#endif

  BuffyDoneTime = BuffyTime;
  return (BuffyCount);
}

int mutt_buffy_list (void)
{
  BUFFY *tmp;
  char path[_POSIX_PATH_MAX];
  char buffylist[2*STRING];
  size_t pos = 0;
  int first = 1;

  int have_unnotified = BuffyNotify;
  
  buffylist[0] = 0;
  pos += strlen (strncat (buffylist, _("New mail in "), sizeof (buffylist) - 1 - pos)); /* __STRNCAT_CHECKED__ */
  for (tmp = Incoming; tmp; tmp = tmp->next)
  {
    /* Is there new mail in this mailbox? */
    if (!tmp->new || (have_unnotified && tmp->notified))
      continue;

    strfcpy (path, tmp->path, sizeof (path));
    mutt_pretty_mailbox (path, sizeof (path));
    
    if (!first && (COLS - 7 >= 0) && (pos + strlen (path) >= (size_t)COLS - 7))
      break;
    
    if (!first)
      pos += strlen (strncat(buffylist + pos, ", ", sizeof(buffylist)-1-pos)); /* __STRNCAT_CHECKED__ */

    /* Prepend an asterisk to mailboxes not already notified */
    if (!tmp->notified)
    {
      /* pos += strlen (strncat(buffylist + pos, "*", sizeof(buffylist)-1-pos));  __STRNCAT_CHECKED__ */
      tmp->notified = 1;
      BuffyNotify--;
    }
    pos += strlen (strncat(buffylist + pos, path, sizeof(buffylist)-1-pos)); /* __STRNCAT_CHECKED__ */
    first = 0;
  }
  if (!first && tmp)
  {
    strncat (buffylist + pos, ", ...", sizeof (buffylist) - 1 - pos); /* __STRNCAT_CHECKED__ */
  }
  if (!first)
  {
    mutt_message ("%s", buffylist);
    return (1);
  }
  /* there were no mailboxes needing to be notified, so clean up since 
   * BuffyNotify has somehow gotten out of sync
   */
  BuffyNotify = 0;
  return (0);
}

void mutt_buffy_setnotified (const char *path)
{
  BUFFY *buffy;

  buffy = buffy_get(path);
  if (!buffy)
    return;

  buffy->notified = 1;
  time(&buffy->last_visited);
}

int mutt_buffy_notify (void)
{
  if (mutt_buffy_check (0) && BuffyNotify)
  {
    return (mutt_buffy_list ());
  }
  return (0);
}

/* 
 * mutt_buffy() -- incoming folders completion routine
 *
 * given a folder name, this routine gives the next incoming folder with new
 * mail.
 */
void mutt_buffy (char *s, size_t slen)
{
  BUFFY *tmp = Incoming;
  int pass, found = 0;

  mutt_expand_path (s, slen);

  if (mutt_buffy_check (0)) 
  {
    for (pass = 0; pass < 2; pass++)
      for (tmp = Incoming; tmp; tmp = tmp->next) 
      {
	mutt_expand_path (tmp->path, sizeof (tmp->path));
	if ((found || pass) && tmp->new) 
	{
	  strfcpy (s, tmp->path, slen);
	  mutt_pretty_mailbox (s, slen);
	  return;
	}
	if (mutt_strcmp (s, tmp->path) == 0)
	  found = 1;
      }

    mutt_buffy_check (1); /* buffy was wrong - resync things */
  }

  /* no folders with new mail */
  *s = '\0';
}

#ifdef USE_NOTMUCH
void mutt_buffy_vfolder (char *s, size_t slen)
{
  BUFFY *tmp;
  int pass, found = 0;

  if (mutt_buffy_check (0))
  {
    for (pass = 0; pass < 2; pass++) {
      for (tmp = VirtIncoming; tmp; tmp = tmp->next)
      {
	if ((found || pass) && tmp->new)
	{
	  strfcpy (s, tmp->desc, slen);
	  return;
	}
	if (mutt_strcmp (s, tmp->path) == 0)
	  found = 1;
      }
    }

    mutt_buffy_check (1); /* buffy was wrong - resync things */
  }

  /* no folders with new mail */
  *s = '\0';
}
#endif

/* fetch buffy object for given path, if present */
static BUFFY* buffy_get (const char *path)
{
  BUFFY *cur;
  char *epath;

  if (!path)
    return NULL;

  epath = safe_strdup(path);
  mutt_expand_path(epath, mutt_strlen(epath));

  for (cur = Incoming; cur; cur = cur->next)
  {
    /* must be done late because e.g. IMAP delimiter may change */
    mutt_expand_path (cur->path, sizeof (cur->path));
    if (!mutt_strcmp(cur->path, path))
    {
      FREE (&epath);
      return cur;
    }
  }

  FREE (&epath);
  return NULL;
}<|MERGE_RESOLUTION|>--- conflicted
+++ resolved
@@ -754,17 +754,15 @@
     contex_sb.st_ino=0;
   }
 
-<<<<<<< HEAD
-=======
 #ifdef USE_SIDEBAR
   if (force) {
     for (tmp = Incoming; tmp; tmp = tmp->next)
       buffy_check(tmp, &contex_sb);
   }
 #else
->>>>>>> f80f7ce2
   for (tmp = Incoming; tmp; tmp = tmp->next)
     buffy_check(tmp, &contex_sb);
+#endif
 
 #ifdef USE_NOTMUCH
   for (tmp = VirtIncoming; tmp; tmp = tmp->next)
