/*
 * Copyright (C) 1996-2000 Michael R. Elkins <me@mutt.org>
 * 
 *     This program is free software; you can redistribute it and/or modify
 *     it under the terms of the GNU General Public License as published by
 *     the Free Software Foundation; either version 2 of the License, or
 *     (at your option) any later version.
 * 
 *     This program is distributed in the hope that it will be useful,
 *     but WITHOUT ANY WARRANTY; without even the implied warranty of
 *     MERCHANTABILITY or FITNESS FOR A PARTICULAR PURPOSE.  See the
 *     GNU General Public License for more details.
 * 
 *     You should have received a copy of the GNU General Public License
 *     along with this program; if not, write to the Free Software
 *     Foundation, Inc., 51 Franklin Street, Fifth Floor, Boston, MA  02110-1301, USA.
 */ 

/* flags to _mutt_copy_message */
#define MUTT_CM_NOHEADER        1       /* don't copy the message header */
#define MUTT_CM_PREFIX          (1<<1)  /* quote the message */
#define MUTT_CM_DECODE          (1<<2)  /* decode the message body into text/plain */
#define MUTT_CM_DISPLAY         (1<<3)  /* output is displayed to the user */
#define MUTT_CM_UPDATE          (1<<4)  /* update structs on sync */
#define MUTT_CM_WEED            (1<<5)  /* weed message/rfc822 attachment headers */
#define MUTT_CM_CHARCONV        (1<<6)  /* perform character set conversions */
#define MUTT_CM_PRINTING        (1<<7)  /* printing the message - display light */
#define MUTT_CM_REPLYING        (1<<8)  /* replying the message */

#define MUTT_CM_DECODE_PGP      (1<<9)  /* used for decoding PGP messages */
#define MUTT_CM_DECODE_SMIME    (1<<10) /* used for decoding S/MIME messages */
#define MUTT_CM_DECODE_CRYPT    (MUTT_CM_DECODE_PGP | MUTT_CM_DECODE_SMIME)

#define MUTT_CM_VERIFY          (1<<11) /* do signature verification */

/* flags for mutt_copy_header() */
#define CH_UPDATE         1       /* update the status and x-status fields? */
#define CH_WEED           (1<<1)  /* weed the headers? */
#define CH_DECODE         (1<<2)  /* do RFC1522 decoding? */
#define CH_XMIT           (1<<3)  /* transmitting this message? */
#define CH_FROM           (1<<4)  /* retain the "From " message separator? */
#define CH_PREFIX         (1<<5)  /* use Prefix string? */
#define CH_NOSTATUS       (1<<6)  /* suppress the status and x-status fields */
#define CH_REORDER        (1<<7)  /* Re-order output of headers */
#define CH_NONEWLINE      (1<<8)  /* don't output terminating newline */
#define CH_MIME           (1<<9)  /* ignore MIME fields */
#define CH_UPDATE_LEN     (1<<10) /* update Lines: and Content-Length: */
#define CH_TXTPLAIN       (1<<11) /* generate text/plain MIME headers */
#define CH_NOLEN          (1<<12) /* don't write Content-Length: and Lines: */
#define CH_WEED_DELIVERED (1<<13) /* weed eventual Delivered-To headers */
#define CH_FORCE_FROM     (1<<14) /* give CH_FROM precedence over CH_WEED? */
#define CH_NOQFROM        (1<<15) /* ignore ">From " line */
#define CH_UPDATE_IRT     (1<<16) /* update In-Reply-To: */
#define CH_UPDATE_REFS    (1<<17) /* update References: */
#define CH_DISPLAY        (1<<18) /* display result to user */
<<<<<<< HEAD
#define CH_UPDATE_LABEL   (1<<19) /* update X-Label: from hdr->env->x_label? */
=======
#define CH_VIRTUAL	  (1<<19) /* write virtual header lines too */
>>>>>>> 8ffa4732


int mutt_copy_hdr (FILE *, FILE *, LOFF_T, LOFF_T, int, const char *);

int mutt_copy_header (FILE *, HEADER *, FILE *, int, const char *);

int _mutt_copy_message (FILE *fpout,
			FILE *fpin,
			HEADER *hdr,
			BODY *body,
			int flags,
			int chflags);

int mutt_copy_message (FILE *fpout,
		       CONTEXT *src,
		       HEADER *hdr,
		       int flags,
		       int chflags);

int _mutt_append_message (CONTEXT *dest,
			  FILE *fpin,
			  CONTEXT *src,
			  HEADER *hdr,
			  BODY *body,
			  int flags,
			  int chflags);

int mutt_append_message (CONTEXT *dest,
			 CONTEXT *src,
			 HEADER *hdr,
			 int cmflags,
			 int chflags);<|MERGE_RESOLUTION|>--- conflicted
+++ resolved
@@ -53,11 +53,8 @@
 #define CH_UPDATE_IRT     (1<<16) /* update In-Reply-To: */
 #define CH_UPDATE_REFS    (1<<17) /* update References: */
 #define CH_DISPLAY        (1<<18) /* display result to user */
-<<<<<<< HEAD
 #define CH_UPDATE_LABEL   (1<<19) /* update X-Label: from hdr->env->x_label? */
-=======
-#define CH_VIRTUAL	  (1<<19) /* write virtual header lines too */
->>>>>>> 8ffa4732
+#define CH_VIRTUAL	  (1<<20) /* write virtual header lines too */
 
 
 int mutt_copy_hdr (FILE *, FILE *, LOFF_T, LOFF_T, int, const char *);
