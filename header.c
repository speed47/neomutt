/**
 * @file
 * Manipulate an email's header
 *
 * @authors
 * Copyright (C) 1996-2009,2012 Michael R. Elkins <me@mutt.org>
 *
 * @copyright
 * This program is free software: you can redistribute it and/or modify it under
 * the terms of the GNU General Public License as published by the Free Software
 * Foundation, either version 2 of the License, or (at your option) any later
 * version.
 *
 * This program is distributed in the hope that it will be useful, but WITHOUT
 * ANY WARRANTY; without even the implied warranty of MERCHANTABILITY or FITNESS
 * FOR A PARTICULAR PURPOSE.  See the GNU General Public License for more
 * details.
 *
 * You should have received a copy of the GNU General Public License along with
 * this program.  If not, see <http://www.gnu.org/licenses/>.
 */

#include "config.h"
#include <limits.h>
#include <stdbool.h>
#include <stdint.h>
#include <stdio.h>
#include <sys/stat.h>
#include <time.h>
#include "mutt/mutt.h"
#include "mutt.h"
#include "header.h"
#include "alias.h"
#include "body.h"
#include "context.h"
#include "envelope.h"
#include "globals.h"
#include "ncrypt/ncrypt.h"
#include "options.h"
#include "protos.h"

void mutt_edit_headers(const char *editor, const char *body, struct Header *msg,
                       char *fcc, size_t fcclen)
{
  char path[_POSIX_PATH_MAX]; /* tempfile used to edit headers + body */
  char buffer[LONG_STRING];
  const char *p = NULL;
  int i;
  struct Envelope *n = NULL;
  time_t mtime;
  struct stat st;

  mutt_mktemp(path, sizeof(path));
  FILE *ofp = mutt_file_fopen(path, "w");
  if (!ofp)
  {
    mutt_perror(path);
    return;
  }

  mutt_env_to_local(msg->env);
<<<<<<< HEAD
  mutt_write_rfc822_header(ofp, msg->env, NULL, 1, 0, 1);
=======
  mutt_rfc822_write_header(ofp, msg->env, NULL, 1, 0);
>>>>>>> 6c995c77
  fputc('\n', ofp); /* tie off the header. */

  /* now copy the body of the message. */
  FILE *ifp = fopen(body, "r");
  if (!ifp)
  {
    mutt_perror(body);
    mutt_file_fclose(&ofp);
    return;
  }

  mutt_file_copy_stream(ifp, ofp);

  mutt_file_fclose(&ifp);
  mutt_file_fclose(&ofp);

  if (stat(path, &st) == -1)
  {
    mutt_perror(path);
    return;
  }

  mtime = mutt_file_decrease_mtime(path, &st);

  mutt_edit_file(editor, path);
  stat(path, &st);
  if (mtime == st.st_mtime)
  {
    mutt_debug(1, "temp file was not modified.\n");
    /* the file has not changed! */
    mutt_file_unlink(path);
    return;
  }

  mutt_file_unlink(body);
  mutt_list_free(&msg->env->userhdrs);

  /* Read the temp file back in */
  ifp = fopen(path, "r");
  if (!ifp)
  {
    mutt_perror(path);
    return;
  }

  ofp = mutt_file_fopen(body, "w");
  if (!ofp)
  {
    /* intentionally leak a possible temporary file here */
    mutt_file_fclose(&ifp);
    mutt_perror(body);
    return;
  }

  n = mutt_rfc822_read_header(ifp, NULL, 1, 0);
  while ((i = fread(buffer, 1, sizeof(buffer), ifp)) > 0)
    fwrite(buffer, 1, i, ofp);
  mutt_file_fclose(&ofp);
  mutt_file_fclose(&ifp);
  mutt_file_unlink(path);

/* in case the user modifies/removes the In-Reply-To header with
     $edit_headers set, we remove References: as they're likely invalid;
     we can simply compare strings as we don't generate References for
     multiple Message-Ids in IRT anyways */
#ifdef USE_NNTP
  if (!OPT_NEWS_SEND)
#endif
    if (!STAILQ_EMPTY(&msg->env->in_reply_to) &&
        (STAILQ_EMPTY(&n->in_reply_to) ||
         (mutt_str_strcmp(STAILQ_FIRST(&n->in_reply_to)->data,
                          STAILQ_FIRST(&msg->env->in_reply_to)->data) != 0)))
      mutt_list_free(&msg->env->references);

  /* restore old info. */
  mutt_list_free(&n->references);
  STAILQ_SWAP(&n->references, &msg->env->references, ListNode);

  mutt_env_free(&msg->env);
  msg->env = n;
  n = NULL;

  mutt_expand_aliases_env(msg->env);

  /* search through the user defined headers added to see if
   * fcc: or attach: or pgp: was specified
   */

  struct ListNode *np, *tmp;
  STAILQ_FOREACH_SAFE(np, &msg->env->userhdrs, entries, tmp)
  {
    bool keep = true;

    if (fcc && (mutt_str_strncasecmp("fcc:", np->data, 4) == 0))
    {
      p = mutt_str_skip_email_wsp(np->data + 4);
      if (*p)
      {
        mutt_str_strfcpy(fcc, p, fcclen);
        mutt_pretty_mailbox(fcc, fcclen);
      }
      keep = false;
    }
    else if (mutt_str_strncasecmp("attach:", np->data, 7) == 0)
    {
      struct Body *body2 = NULL;
      struct Body *parts = NULL;

      p = mutt_str_skip_email_wsp(np->data + 7);
      if (*p)
      {
        size_t l = 0;
        for (; *p && *p != ' ' && *p != '\t'; p++)
        {
          if (*p == '\\')
          {
            if (!*(p + 1))
              break;
            p++;
          }
          if (l < sizeof(path) - 1)
            path[l++] = *p;
        }
        p = mutt_str_skip_email_wsp(p);
        path[l] = '\0';

        mutt_expand_path(path, sizeof(path));
        body2 = mutt_make_file_attach(path);
        if (body2)
        {
          body2->description = mutt_str_strdup(p);
          for (parts = msg->content; parts->next; parts = parts->next)
            ;
          parts->next = body2;
        }
        else
        {
          mutt_pretty_mailbox(path, sizeof(path));
          mutt_error(_("%s: unable to attach file"), path);
        }
      }
      keep = false;
    }
    else if (((WithCrypto & APPLICATION_PGP) != 0) &&
             (mutt_str_strncasecmp("pgp:", np->data, 4) == 0))
    {
      msg->security = mutt_parse_crypt_hdr(np->data + 4, 0, APPLICATION_PGP);
      if (msg->security)
        msg->security |= APPLICATION_PGP;
      keep = false;
    }

    if (!keep)
    {
      STAILQ_REMOVE(&msg->env->userhdrs, np, ListNode, entries);
      FREE(&np->data);
      FREE(&np);
    }
  }
}

static void label_ref_dec(struct Context *ctx, char *label)
{
  struct HashElem *elem = mutt_hash_find_elem(ctx->label_hash, label);
  if (!elem)
    return;

  uintptr_t count = (uintptr_t) elem->data;
  if (count <= 1)
  {
    mutt_hash_delete(ctx->label_hash, label, NULL);
    return;
  }

  count--;
  elem->data = (void *) count;
}

static void label_ref_inc(struct Context *ctx, char *label)
{
  uintptr_t count;

  struct HashElem *elem = mutt_hash_find_elem(ctx->label_hash, label);
  if (!elem)
  {
    count = 1;
    mutt_hash_insert(ctx->label_hash, label, (void *) count);
    return;
  }

  count = (uintptr_t) elem->data;
  count++;
  elem->data = (void *) count;
}

/**
 * label_message - add an X-Label: field
 */
static int label_message(struct Context *ctx, struct Header *hdr, char *new)
{
  if (!hdr)
    return 0;
  if (mutt_str_strcmp(hdr->env->x_label, new) == 0)
    return 0;

  if (hdr->env->x_label)
    label_ref_dec(ctx, hdr->env->x_label);
  mutt_str_replace(&hdr->env->x_label, new);
  if (hdr->env->x_label)
    label_ref_inc(ctx, hdr->env->x_label);

  return hdr->changed = hdr->xlabel_changed = true;
}

int mutt_label_message(struct Header *hdr)
{
  char buf[LONG_STRING], *new = NULL;
  int changed;

  if (!Context || !Context->label_hash)
    return 0;

  *buf = '\0';
  if (hdr != NULL && hdr->env->x_label != NULL)
  {
    mutt_str_strfcpy(buf, hdr->env->x_label, sizeof(buf));
  }

  if (mutt_get_field("Label: ", buf, sizeof(buf), MUTT_LABEL /* | MUTT_CLEAR */) != 0)
    return 0;

  new = buf;
  SKIPWS(new);
  if (*new == '\0')
    new = NULL;

  changed = 0;
  if (hdr)
  {
    if (label_message(Context, hdr, new))
    {
      changed++;
      mutt_set_header_color(Context, hdr);
    }
  }
  else
  {
    for (int i = 0; i < Context->msgcount; ++i)
    {
      if (!message_is_tagged(Context, i))
        continue;

      struct Header *h = Context->hdrs[i];
      if (label_message(Context, h, new))
      {
        changed++;
        mutt_set_flag(Context, h, MUTT_TAG, 0);
        /* mutt_set_flag re-evals the header color */
      }
    }
  }

  return changed;
}

void mutt_make_label_hash(struct Context *ctx)
{
  /* 131 is just a rough prime estimate of how many distinct
   * labels someone might have in a mailbox.
   */
  ctx->label_hash = mutt_hash_create(131, MUTT_HASH_STRDUP_KEYS);
}

void mutt_label_hash_add(struct Context *ctx, struct Header *hdr)
{
  if (!ctx || !ctx->label_hash)
    return;
  if (hdr->env->x_label)
    label_ref_inc(ctx, hdr->env->x_label);
}

void mutt_label_hash_remove(struct Context *ctx, struct Header *hdr)
{
  if (!ctx || !ctx->label_hash)
    return;
  if (hdr->env->x_label)
    label_ref_dec(ctx, hdr->env->x_label);
}

void mutt_header_free(struct Header **h)
{
  if (!h || !*h)
    return;
  mutt_env_free(&(*h)->env);
  mutt_body_free(&(*h)->content);
  FREE(&(*h)->maildir_flags);
  FREE(&(*h)->tree);
  FREE(&(*h)->path);
#ifdef MIXMASTER
  mutt_list_free(&(*h)->chain);
#endif
  driver_tags_free(&(*h)->tags);
#if defined(USE_POP) || defined(USE_IMAP) || defined(USE_NNTP) || defined(USE_NOTMUCH)
  if ((*h)->free_cb)
    (*h)->free_cb(*h);
  FREE(&(*h)->data);
#endif
  FREE(h);
}

struct Header *mutt_header_new(void)
{
  struct Header *h = mutt_mem_calloc(1, sizeof(struct Header));
#ifdef MIXMASTER
  STAILQ_INIT(&h->chain);
#endif
  STAILQ_INIT(&h->tags);
  return h;
}<|MERGE_RESOLUTION|>--- conflicted
+++ resolved
@@ -59,11 +59,7 @@
   }
 
   mutt_env_to_local(msg->env);
-<<<<<<< HEAD
-  mutt_write_rfc822_header(ofp, msg->env, NULL, 1, 0, 1);
-=======
-  mutt_rfc822_write_header(ofp, msg->env, NULL, 1, 0);
->>>>>>> 6c995c77
+  mutt_rfc822_write_header(ofp, msg->env, NULL, 1, 0, 1);
   fputc('\n', ofp); /* tie off the header. */
 
   /* now copy the body of the message. */
